--- conflicted
+++ resolved
@@ -13,7 +13,6 @@
 	"time"
 )
 
-<<<<<<< HEAD
 // This function will be called Whenever a new Protected Service is:
 // 1. Created in the dash
 // 2. Loaded from disk during Drawbridge startup
@@ -26,13 +25,6 @@
 	l, err := tls.Listen("tcp", hostAndPort, ca.ServerTLSConfig)
 	if err != nil {
 		slog.Error(fmt.Sprintf("TCP Listen failed: %s", err))
-=======
-func TestSetupTCPListener(ca *proxy.CA) {
-	slog.Info("Starting tcp reverse proxy on localhost:25565")
-	l, err := tls.Listen("tcp", "localhost:25565", ca.ServerTLSConfig)
-	if err != nil {
-		log.Fatalf("Reverse proxy setup failed: %s", err)
->>>>>>> c8580a79
 	}
 
 	defer l.Close()
